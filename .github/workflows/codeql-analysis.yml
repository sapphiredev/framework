name: Code Scanning

on:
  push:
    branches:
      - main
  pull_request:
    branches:
      - main
  schedule:
    - cron: '30 1 * * 0'

jobs:
  CodeQL:
    runs-on: ubuntu-latest

    steps:
      - name: Checkout repository
        uses: actions/checkout@2541b1294d2704b0964813337f33b291d3f8596b # tag=v3

      - name: Initialize CodeQL
<<<<<<< HEAD
        uses: github/codeql-action/init@86f3159a697a097a813ad9bfa0002412d97690a4 # tag=v2

      - name: Autobuild
        uses: github/codeql-action/autobuild@86f3159a697a097a813ad9bfa0002412d97690a4 # tag=v2

      - name: Perform CodeQL Analysis
        uses: github/codeql-action/analyze@86f3159a697a097a813ad9bfa0002412d97690a4 # tag=v2
=======
        uses: github/codeql-action/init@e0e5ded33cabb451ae0a9768fc7b0410bad9ad44 # tag=v2

      - name: Autobuild
        uses: github/codeql-action/autobuild@e0e5ded33cabb451ae0a9768fc7b0410bad9ad44 # tag=v2

      - name: Perform CodeQL Analysis
        uses: github/codeql-action/analyze@e0e5ded33cabb451ae0a9768fc7b0410bad9ad44 # tag=v2
>>>>>>> 3d7411c7
<|MERGE_RESOLUTION|>--- conflicted
+++ resolved
@@ -19,20 +19,10 @@
         uses: actions/checkout@2541b1294d2704b0964813337f33b291d3f8596b # tag=v3
 
       - name: Initialize CodeQL
-<<<<<<< HEAD
-        uses: github/codeql-action/init@86f3159a697a097a813ad9bfa0002412d97690a4 # tag=v2
-
-      - name: Autobuild
-        uses: github/codeql-action/autobuild@86f3159a697a097a813ad9bfa0002412d97690a4 # tag=v2
-
-      - name: Perform CodeQL Analysis
-        uses: github/codeql-action/analyze@86f3159a697a097a813ad9bfa0002412d97690a4 # tag=v2
-=======
         uses: github/codeql-action/init@e0e5ded33cabb451ae0a9768fc7b0410bad9ad44 # tag=v2
 
       - name: Autobuild
         uses: github/codeql-action/autobuild@e0e5ded33cabb451ae0a9768fc7b0410bad9ad44 # tag=v2
 
       - name: Perform CodeQL Analysis
-        uses: github/codeql-action/analyze@e0e5ded33cabb451ae0a9768fc7b0410bad9ad44 # tag=v2
->>>>>>> 3d7411c7
+        uses: github/codeql-action/analyze@e0e5ded33cabb451ae0a9768fc7b0410bad9ad44 # tag=v2