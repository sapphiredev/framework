--- conflicted
+++ resolved
@@ -74,11 +74,7 @@
       - name: Checkout Project
         uses: actions/checkout@2541b1294d2704b0964813337f33b291d3f8596b # tag=v3
       - name: Use Node.js v16
-<<<<<<< HEAD
-        uses: actions/setup-node@2fddd8803e2f5c9604345a0b591c3020ee971a93 # tag=v3
-=======
         uses: actions/setup-node@969bd2663942d722d85b6a8626225850c2f7be4b # tag=v3
->>>>>>> 3d7411c7
         with:
           node-version: 16
           cache: yarn
