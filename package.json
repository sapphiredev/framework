--- conflicted
+++ resolved
@@ -72,13 +72,8 @@
 		"!dist/*.tsbuildinfo"
 	],
 	"engines": {
-<<<<<<< HEAD
-		"node": ">=v14.18.0",
-		"npm": ">=6"
-=======
-		"node": ">=12",
+		"node": ">=16.6.0",
 		"npm": ">=7.24.1"
->>>>>>> 8a35fc7c
 	},
 	"keywords": [
 		"bot",
