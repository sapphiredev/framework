import { ArgumentStream, Lexer, Parser, type IUnorderedStrategy } from '@sapphire/lexure';
import { AliasPiece, type AliasPieceJSON } from '@sapphire/pieces';
import { isNullish, type Awaitable, type NonNullObject } from '@sapphire/utilities';
import {
	ChatInputCommandInteraction,
	ContextMenuCommandInteraction,
	PermissionsBitField,
	type AutocompleteInteraction,
	type Message,
	type PermissionResolvable,
	type Snowflake
} from 'discord.js';
import { Args } from '../parsers/Args';
import { BucketScope, RegisterBehavior } from '../types/Enums';
import { acquire, getDefaultBehaviorWhenNotIdentical, handleBulkOverwrite } from '../utils/application-commands/ApplicationCommandRegistries';
import type { ApplicationCommandRegistry } from '../utils/application-commands/ApplicationCommandRegistry';
import { emitRegistryError } from '../utils/application-commands/emitRegistryError';
import { getNeededRegistryParameters } from '../utils/application-commands/getNeededParameters';
import { PreconditionContainerArray, type PreconditionEntryResolvable } from '../utils/preconditions/PreconditionContainerArray';
import { FlagUnorderedStrategy, type FlagStrategyOptions } from '../utils/strategies/FlagUnorderedStrategy';
import type { CommandStore } from './CommandStore';

export class Command<PreParseReturn = Args, O extends Command.Options = Command.Options> extends AliasPiece<O> {
	/**
	 * The {@link CommandStore} that contains this {@link Command}.
	 */
	public declare store: CommandStore;

	/**
	 * A basic summary about the command
	 * @since 1.0.0
	 */
	public description: string;

	/**
	 * The preconditions to be run.
	 * @since 1.0.0
	 */
	public preconditions: PreconditionContainerArray;

	/**
	 * Longer version of command's summary and how to use it
	 * @since 1.0.0
	 */
	public detailedDescription: DetailedDescriptionCommand;

	/**
	 * The full category for the command. Either an array of strings that denote every (sub)folder the command is in,
	 * or `null` if it could not be resolved automatically.
	 *
	 * If this is `null` with how you set up your code then you can overwrite how the `fullCategory` is resolved by
	 * extending this class and overwriting the assignment in the constructor.
	 * @since 2.0.0
	 */
	public readonly fullCategory: readonly string[];

	/**
	 * The strategy to use for the lexer.
	 * @since 1.0.0
	 */
	public strategy: IUnorderedStrategy;

	/**
	 * If {@link SapphireClient.typing} is true, it can be overridden for a specific command using this property, set via its options.
	 * Otherwise, this property will be ignored.
	 * @default true
	 */
	public typing: boolean;

	/**
	 * The application command registry associated with this command.
	 * @since 3.0.0
	 */
	public readonly applicationCommandRegistry = acquire(this.name);

	/**
	 * The lexer to be used for command parsing
	 * @since 1.0.0
	 * @private
	 */
	protected lexer: Lexer;

	/**
	 * @since 1.0.0
	 * @param context The context.
	 * @param options Optional Command settings.
	 */
	public constructor(context: AliasPiece.Context, options: O = {} as O) {
		super(context, { ...options, name: (options.name ?? context.name).toLowerCase() });
		this.description = options.description ?? '';
		this.detailedDescription = options.detailedDescription ?? '';
		this.strategy = new FlagUnorderedStrategy(options);
		this.fullCategory = options.fullCategory ?? this.location.directories;
		this.typing = options.typing ?? true;

		this.lexer = new Lexer({
			quotes: options.quotes ?? [
				['"', '"'], // Double quotes
				['“', '”'], // Fancy quotes (on iOS)
				['「', '」'], // Corner brackets (CJK)
				['«', '»'] // French quotes (guillemets)
			]
		});

		if (options.generateDashLessAliases) {
			const dashLessAliases: string[] = [];
			if (this.name.includes('-')) dashLessAliases.push(this.name.replace(/-/g, ''));
			for (const alias of this.aliases) if (alias.includes('-')) dashLessAliases.push(alias.replace(/-/g, ''));

			this.aliases = [...this.aliases, ...dashLessAliases];
		}

		if (options.generateUnderscoreLessAliases) {
			const underscoreLessAliases: string[] = [];
			if (this.name.includes('_')) underscoreLessAliases.push(this.name.replace(/_/g, ''));
			for (const alias of this.aliases) if (alias.includes('_')) underscoreLessAliases.push(alias.replace(/_/g, ''));

			this.aliases = [...this.aliases, ...underscoreLessAliases];
		}

		this.preconditions = new PreconditionContainerArray(options.preconditions);
		this.parseConstructorPreConditions(options);
	}

	/**
	 * The message pre-parse method. This method can be overridden by plugins to define their own argument parser.
	 * @param message The message that triggered the command.
	 * @param parameters The raw parameters as a single string.
	 * @param context The command-context used in this execution.
	 */
	public messagePreParse(message: Message, parameters: string, context: MessageCommand.RunContext): Awaitable<PreParseReturn> {
		const parser = new Parser(this.strategy);
		const args = new ArgumentStream(parser.run(this.lexer.run(parameters)));
		return new Args(message, this as any, args, context) as any;
	}

	/**
	 * The main category for the command, if any.
	 *
	 * This getter retrieves the first value of {@link Command.fullCategory}, if it has at least one item, otherwise it
	 * returns `null`.
	 *
	 * @note You can set {@link Command.Options.fullCategory} to override the built-in category resolution.
	 */
	public get category(): string | null {
		return this.fullCategory.length > 0 ? this.fullCategory[0] : null;
	}

	/**
	 * The sub-category for the command, if any.
	 *
	 * This getter retrieves the second value of {@link Command.fullCategory}, if it has at least two items, otherwise
	 * it returns `null`.
	 *
	 * @note You can set {@link Command.Options.fullCategory} to override the built-in category resolution.
	 */
	public get subCategory(): string | null {
		return this.fullCategory.length > 1 ? this.fullCategory[1] : null;
	}

	/**
	 * The parent category for the command.
	 *
	 * This getter retrieves the last value of {@link Command.fullCategory}, if it has at least one item, otherwise it
	 * returns `null`.
	 *
	 * @note You can set {@link Command.Options.fullCategory} to override the built-in category resolution.
	 */
	public get parentCategory(): string | null {
		return this.fullCategory.length > 1 ? this.fullCategory[this.fullCategory.length - 1] : null;
	}

	/**
	 * Executes the message command's logic.
	 * @param message The message that triggered the command.
	 * @param args The value returned by {@link Command.messagePreParse}, by default an instance of {@link Args}.
	 * @param context The context in which the command was executed.
	 */
	public messageRun?(message: Message, args: PreParseReturn, context: MessageCommand.RunContext): Awaitable<unknown>;

	/**
	 * Executes the application command's logic.
	 * @param interaction The interaction that triggered the command.
	 * @param context The chat input command run context.
	 */
	public chatInputRun?(interaction: ChatInputCommandInteraction, context: ChatInputCommand.RunContext): Awaitable<unknown>;

	/**
	 * Executes the context menu's logic.
	 * @param interaction The interaction that triggered the command.
	 * @param context The context menu command run context.
	 */
	public contextMenuRun?(interaction: ContextMenuCommandInteraction, context: ContextMenuCommand.RunContext): Awaitable<unknown>;

	/**
	 * Executes the autocomplete logic.
	 *
	 * :::tip
	 *
	 * You may use this, or alternatively create an {@link InteractionHandler interaction handler} to handle autocomplete interactions.
	 * Keep in mind that commands take precedence over interaction handlers.
	 *
	 * :::
	 *
	 * @param interaction The interaction that triggered the autocomplete.
	 */
	public autocompleteRun?(interaction: AutocompleteInteraction): Awaitable<unknown>;

	/**
	 * Defines the JSON.stringify behavior of the command.
	 */
	public override toJSON(): CommandJSON {
		return {
			...super.toJSON(),
			description: this.description,
			detailedDescription: this.detailedDescription,
			category: this.category
		};
	}

	/**
	 * Registers the application commands that should be handled by this command.
	 * @param registry This command's registry
	 */
	public registerApplicationCommands?(registry: ApplicationCommandRegistry): Awaitable<void>;

	/**
	 * Type-guard that ensures the command supports message commands by checking if the handler for it is present
	 */
	public supportsMessageCommands(): this is MessageCommand {
		return Reflect.has(this, 'messageRun');
	}

	/**
	 * Type-guard that ensures the command supports chat input commands by checking if the handler for it is present
	 */
	public supportsChatInputCommands(): this is ChatInputCommand {
		return Reflect.has(this, 'chatInputRun');
	}

	/**
	 * Type-guard that ensures the command supports context menu commands by checking if the handler for it is present
	 */
	public supportsContextMenuCommands(): this is ContextMenuCommand {
		return Reflect.has(this, 'contextMenuRun');
	}

	/**
	 * Type-guard that ensures the command supports handling autocomplete interactions by checking if the handler for it is present
	 */
	public supportsAutocompleteInteractions(): this is AutocompleteCommand {
		return Reflect.has(this, 'autocompleteRun');
	}

	public override async reload() {
		// Remove the aliases from the command store
		const { store } = this;
		const registry = this.applicationCommandRegistry;

		for (const nameOrId of registry.chatInputCommands) {
			const aliasedPiece = store.aliases.get(nameOrId);
			if (aliasedPiece === this) {
				store.aliases.delete(nameOrId);
			}
		}

		for (const nameOrId of registry.contextMenuCommands) {
			const aliasedPiece = store.aliases.get(nameOrId);
			if (aliasedPiece === this) {
				store.aliases.delete(nameOrId);
			}
		}

		// Reset the registry's contents
		registry.chatInputCommands.clear();
		registry.contextMenuCommands.clear();
		registry.guildIdsToFetch.clear();
		registry['apiCalls'].length = 0;

		// Reload the command
		await super.reload();

		// Get the command from the store to get any changes from the reload
		const updatedPiece = store.get(this.name);

		// This likely shouldn't happen but not worth continuing if the piece is somehow no longer available
		if (!updatedPiece) return;

		const updatedRegistry = updatedPiece.applicationCommandRegistry;

		if (updatedPiece.registerApplicationCommands) {
			// Rerun the registry
			try {
				await updatedPiece.registerApplicationCommands(updatedRegistry);
			} catch (err) {
				emitRegistryError(err, updatedPiece);
				// No point on continuing
				return;
			}
		}

<<<<<<< HEAD
		if (!updatedRegistry['apiCalls'].length) {
=======
		// If the default behavior is set to bulk overwrite, handle it as such and return.
		if (getDefaultBehaviorWhenNotIdentical() === RegisterBehavior.BulkOverwrite) {
			await handleBulkOverwrite(store, this.container.client.application!.commands);
>>>>>>> b243bcd5
			return;
		}

		// Re-initialize the store and the API data (insert in the store handles the register method)
		const { applicationCommands, globalCommands, guildCommands } = await getNeededRegistryParameters(updatedRegistry.guildIdsToFetch);

		// Handle the API calls
		// eslint-disable-next-line @typescript-eslint/dot-notation
		await updatedRegistry['runAPICalls'](applicationCommands, globalCommands, guildCommands);

		// Re-set the aliases
		for (const nameOrId of updatedRegistry.chatInputCommands) {
			store.aliases.set(nameOrId, updatedPiece);
		}

		for (const nameOrId of updatedRegistry.contextMenuCommands) {
			store.aliases.set(nameOrId, updatedPiece);
		}
	}

	/**
	 * Parses the command's options and processes them, calling {@link Command#parseConstructorPreConditionsRunIn},
	 * {@link Command#parseConstructorPreConditionsNsfw},
	 * {@link Command#parseConstructorPreConditionsRequiredClientPermissions}, and
	 * {@link Command#parseConstructorPreConditionsCooldown}.
	 * @since 2.0.0
	 * @param options The command options given from the constructor.
	 */
	protected parseConstructorPreConditions(options: Command.Options): void {
		this.parseConstructorPreConditionsRunIn(options);
		this.parseConstructorPreConditionsNsfw(options);
		this.parseConstructorPreConditionsRequiredClientPermissions(options);
		this.parseConstructorPreConditionsRequiredUserPermissions(options);
		this.parseConstructorPreConditionsCooldown(options);
	}

	/**
	 * Appends the `NSFW` precondition if {@link Command.Options.nsfw} is set to true.
	 * @param options The command options given from the constructor.
	 */
	protected parseConstructorPreConditionsNsfw(options: Command.Options) {
		if (options.nsfw) this.preconditions.append(CommandPreConditions.NotSafeForWork);
	}

	/**
	 * Appends the `DMOnly`, `GuildOnly`, `NewsOnly`, and `TextOnly` preconditions based on the values passed in
	 * {@link Command.Options.runIn}, optimizing in specific cases (`NewsOnly` + `TextOnly` = `GuildOnly`; `DMOnly` +
	 * `GuildOnly` = `null`), defaulting to `null`, which doesn't add a precondition.
	 * @param options The command options given from the constructor.
	 */
	protected parseConstructorPreConditionsRunIn(options: Command.Options) {
		const runIn = this.resolveConstructorPreConditionsRunType(options.runIn);
		if (runIn !== null) this.preconditions.append(runIn as any);
	}

	/**
	 * Appends the `ClientPermissions` precondition when {@link Command.Options.requiredClientPermissions} resolves to a
	 * non-zero bitfield.
	 * @param options The command options given from the constructor.
	 */
	protected parseConstructorPreConditionsRequiredClientPermissions(options: Command.Options) {
		const permissions = new PermissionsBitField(options.requiredClientPermissions);
		if (permissions.bitfield !== 0n) {
			this.preconditions.append({ name: CommandPreConditions.ClientPermissions, context: { permissions } });
		}
	}

	/**
	 * Appends the `UserPermissions` precondition when {@link Command.Options.requiredUserPermissions} resolves to a
	 * non-zero bitfield.
	 * @param options The command options given from the constructor.
	 */
	protected parseConstructorPreConditionsRequiredUserPermissions(options: Command.Options) {
		const permissions = new PermissionsBitField(options.requiredUserPermissions);
		if (permissions.bitfield !== 0n) {
			this.preconditions.append({ name: CommandPreConditions.UserPermissions, context: { permissions } });
		}
	}

	/**
	 * Appends the `Cooldown` precondition when {@link Command.Options.cooldownLimit} and
	 * {@link Command.Options.cooldownDelay} are both non-zero.
	 * @param options The command options given from the constructor.
	 */
	protected parseConstructorPreConditionsCooldown(options: Command.Options) {
		const { defaultCooldown } = this.container.client.options;

		// We will check for whether the command is filtered from the defaults, but we will allow overridden values to
		// be set. If an overridden value is passed, it will have priority. Otherwise, it will default to 0 if filtered
		// (causing the precondition to not be registered) or the default value with a fallback to a single-use cooldown.
		const filtered = defaultCooldown?.filteredCommands?.includes(this.name) ?? false;
		const limit = options.cooldownLimit ?? (filtered ? 0 : defaultCooldown?.limit ?? 1);
		const delay = options.cooldownDelay ?? (filtered ? 0 : defaultCooldown?.delay ?? 0);

		if (limit && delay) {
			const scope = options.cooldownScope ?? defaultCooldown?.scope ?? BucketScope.User;
			const filteredUsers = options.cooldownFilteredUsers ?? defaultCooldown?.filteredUsers;
			this.preconditions.append({
				name: CommandPreConditions.Cooldown,
				context: { scope, limit, delay, filteredUsers }
			});
		}
	}

	private resolveConstructorPreConditionsRunType(runIn: Command.Options['runIn']): PreconditionContainerArray | CommandPreConditions | null {
		if (isNullish(runIn)) return null;
		if (typeof runIn === 'string') {
			switch (runIn) {
				case 'DM':
					return CommandPreConditions.DirectMessageOnly;
				case 'GUILD_TEXT':
					return CommandPreConditions.GuildTextOnly;
				case 'GUILD_VOICE':
					return CommandPreConditions.GuildVoiceOnly;
				case 'GUILD_NEWS':
					return CommandPreConditions.GuildNewsOnly;
				case 'GUILD_NEWS_THREAD':
					return CommandPreConditions.GuildNewsThreadOnly;
				case 'GUILD_PUBLIC_THREAD':
					return CommandPreConditions.GuildPublicThreadOnly;
				case 'GUILD_PRIVATE_THREAD':
					return CommandPreConditions.GuildPrivateThreadOnly;
				case 'GUILD_ANY':
					return CommandPreConditions.GuildOnly;
				default:
					return null;
			}
		}

		// If there's no channel it can run on, throw an error:
		if (runIn.length === 0) {
			throw new Error(`${this.constructor.name}[${this.name}]: "runIn" was specified as an empty array.`);
		}

		if (runIn.length === 1) {
			return this.resolveConstructorPreConditionsRunType(runIn[0]);
		}

		const keys = new Set(runIn);

		const dm = keys.has('DM');
		const guildText = keys.has('GUILD_TEXT');
		const guildVoice = keys.has('GUILD_VOICE');
		const guildNews = keys.has('GUILD_NEWS');
		const guild = guildText && guildNews && guildVoice;

		// If runs everywhere, optimise to null:
		if (dm && guild) return null;

		const guildPublicThread = keys.has('GUILD_PUBLIC_THREAD');
		const guildPrivateThread = keys.has('GUILD_PRIVATE_THREAD');
		const guildNewsThread = keys.has('GUILD_NEWS_THREAD');
		const guildThreads = guildPublicThread && guildPrivateThread && guildNewsThread;

		// If runs in any thread, optimise to thread-only:
		if (guildThreads && keys.size === 3) {
			return CommandPreConditions.GuildThreadOnly;
		}

		const preconditions = new PreconditionContainerArray();
		if (dm) preconditions.append(CommandPreConditions.DirectMessageOnly);
		if (guild) {
			preconditions.append(CommandPreConditions.GuildOnly);
		} else {
			// GuildText includes PublicThread and PrivateThread
			if (guildText) {
				preconditions.append(CommandPreConditions.GuildTextOnly);
			} else {
				if (guildPublicThread) preconditions.append(CommandPreConditions.GuildPublicThreadOnly);
				if (guildPrivateThread) preconditions.append(CommandPreConditions.GuildPrivateThreadOnly);
			}

			// GuildNews includes NewsThread
			if (guildNews) {
				preconditions.append(CommandPreConditions.GuildNewsOnly);
			} else if (guildNewsThread) {
				preconditions.append(CommandPreConditions.GuildNewsThreadOnly);
			}

			if (guildVoice) {
				preconditions.append(CommandPreConditions.GuildVoiceOnly);
			}
		}

		return preconditions;
	}
}

export type MessageCommand = Command & Required<Pick<Command, 'messageRun'>>;

export namespace MessageCommand {
	export type Options = CommandOptions;
	export type JSON = CommandJSON;
	export type Context = AliasPiece.Context;
	export type RunInTypes = CommandOptionsRunType;
	export type RunContext = MessageCommandContext;
}

export type ChatInputCommand = Command & Required<Pick<Command, 'chatInputRun'>>;

export namespace ChatInputCommand {
	export type Options = CommandOptions;
	export type JSON = CommandJSON;
	export type Context = AliasPiece.Context;
	export type RunInTypes = CommandOptionsRunType;
	export type RunContext = ChatInputCommandContext;
	export type Interaction<Cached extends import('discord.js').CacheType = import('discord.js').CacheType> = ChatInputCommandInteraction<Cached>;
	export type Registry = ApplicationCommandRegistry;
}

export type ContextMenuCommand = Command & Required<Pick<Command, 'contextMenuRun'>>;

export namespace ContextMenuCommand {
	export type Options = CommandOptions;
	export type JSON = CommandJSON;
	export type Context = AliasPiece.Context;
	export type RunInTypes = CommandOptionsRunType;
	export type RunContext = ContextMenuCommandContext;
	export type Interaction<Cached extends import('discord.js').CacheType = import('discord.js').CacheType> = ContextMenuCommandInteraction<Cached>;
	export type Registry = ApplicationCommandRegistry;
}

export type AutocompleteCommand = Command & Required<Pick<Command, 'autocompleteRun'>>;

export namespace AutocompleteCommand {
	export type Options = CommandOptions;
	export type JSON = CommandJSON;
	export type Context = AliasPiece.Context;
	export type RunInTypes = CommandOptionsRunType;
	export type RunContext = AutocompleteCommandContext;
	export type Interaction<Cached extends import('discord.js').CacheType = import('discord.js').CacheType> = AutocompleteInteraction<Cached>;
	export type Registry = ApplicationCommandRegistry;
}

/**
 * The allowed values for {@link Command.Options.runIn}.
 * @remark It is discouraged to use this type, we recommend using {@link CommandOptionsRunTypeEnum} instead.
 * @since 2.0.0
 */
export type CommandOptionsRunType =
	| 'DM'
	| 'GUILD_TEXT'
	| 'GUILD_VOICE'
	| 'GUILD_NEWS'
	| 'GUILD_NEWS_THREAD'
	| 'GUILD_PUBLIC_THREAD'
	| 'GUILD_PRIVATE_THREAD'
	| 'GUILD_ANY';

/**
 * The allowed values for {@link Command.Options.runIn} as an enum.
 * @since 2.0.0
 */
export enum CommandOptionsRunTypeEnum {
	Dm = 'DM',
	GuildText = 'GUILD_TEXT',
	GuildVoice = 'GUILD_VOICE',
	GuildNews = 'GUILD_NEWS',
	GuildNewsThread = 'GUILD_NEWS_THREAD',
	GuildPublicThread = 'GUILD_PUBLIC_THREAD',
	GuildPrivateThread = 'GUILD_PRIVATE_THREAD',
	GuildAny = 'GUILD_ANY'
}

/**
 * The available command pre-conditions.
 * @since 2.0.0
 */
export enum CommandPreConditions {
	Cooldown = 'Cooldown',
	DirectMessageOnly = 'DMOnly',
	GuildNewsOnly = 'GuildNewsOnly',
	GuildNewsThreadOnly = 'GuildNewsThreadOnly',
	GuildOnly = 'GuildOnly',
	GuildPrivateThreadOnly = 'GuildPrivateThreadOnly',
	GuildPublicThreadOnly = 'GuildPublicThreadOnly',
	GuildTextOnly = 'GuildTextOnly',
	GuildVoiceOnly = 'GuildVoiceOnly',
	GuildThreadOnly = 'GuildThreadOnly',
	NotSafeForWork = 'NSFW',
	ClientPermissions = 'ClientPermissions',
	UserPermissions = 'UserPermissions'
}

/**
 * The {@link Command} options.
 * @since 1.0.0
 */
export interface CommandOptions extends AliasPiece.Options, FlagStrategyOptions {
	/**
	 * Whether to add aliases for commands with dashes in them
	 * @since 1.0.0
	 * @default false
	 */
	generateDashLessAliases?: boolean;

	/**
	 * Whether to add aliases for commands with underscores in them
	 * @since 3.0.0
	 * @default false
	 */
	generateUnderscoreLessAliases?: boolean;

	/**
	 * The description for the command.
	 * @since 1.0.0
	 * @default ''
	 */
	description?: string;

	/**
	 * The detailed description for the command.
	 * @since 1.0.0
	 * @default ''
	 */
	detailedDescription?: DetailedDescriptionCommand;

	/**
	 * The full category path for the command
	 * @since 2.0.0
	 * @default 'An array of folder names that lead back to the folder that is registered for in the commands store'
	 * @example
	 * ```typescript
	 * // Given a file named `ping.js` at the path of `commands/General/ping.js`
	 * ['General']
	 *
	 * // Given a file named `info.js` at the path of `commands/General/About/ping.js`
	 * ['General', 'About']
	 * ```
	 */
	fullCategory?: string[];

	/**
	 * The {@link Precondition}s to be run, accepts an array of their names.
	 * @seealso {@link PreconditionContainerArray}
	 * @since 1.0.0
	 * @default []
	 */
	preconditions?: readonly PreconditionEntryResolvable[];

	/**
	 * The quotes accepted by this command, pass `[]` to disable them.
	 * @since 1.0.0
	 * @default
	 * [
	 *   ['"', '"'], // Double quotes
	 *   ['“', '”'], // Fancy quotes (on iOS)
	 *   ['「', '」'] // Corner brackets (CJK)
	 *   ['«', '»'] // French quotes (guillemets)
	 * ]
	 */
	quotes?: [string, string][];

	/**
	 * Sets whether the command should be treated as NSFW. If set to true, the `NSFW` precondition will be added to the list.
	 * @since 2.0.0
	 * @default false
	 */
	nsfw?: boolean;

	/**
	 * The amount of entries the cooldown can have before filling up, if set to a non-zero value alongside {@link Command.Options.cooldownDelay}, the `Cooldown` precondition will be added to the list.
	 * @since 2.0.0
	 * @default 1
	 */
	cooldownLimit?: number;

	/**
	 * The time in milliseconds for the cooldown entries to reset, if set to a non-zero value alongside {@link Command.Options.cooldownLimit}, the `Cooldown` precondition will be added to the list.
	 * @since 2.0.0
	 * @default 0
	 */
	cooldownDelay?: number;

	/**
	 * The scope of the cooldown entries.
	 * @since 2.0.0
	 * @default BucketScope.User
	 */
	cooldownScope?: BucketScope;

	/**
	 * The users that are exempt from the Cooldown precondition.
	 * Use this to filter out someone like a bot owner
	 * @since 2.0.0
	 * @default undefined
	 */
	cooldownFilteredUsers?: Snowflake[];

	/**
	 * The required permissions for the client.
	 * @since 2.0.0
	 * @default 0
	 */
	requiredClientPermissions?: PermissionResolvable;

	/**
	 * The required permissions for the user.
	 * @since 2.0.0
	 * @default 0
	 */
	requiredUserPermissions?: PermissionResolvable;

	/**
	 * The channels the command should run in. If set to `null`, no precondition entry will be added. Some optimizations are applied when given an array to reduce the amount of preconditions run (e.g. `'GUILD_TEXT'` and `'GUILD_NEWS'` becomes `'GUILD_ANY'`, and if both `'DM'` and `'GUILD_ANY'` are defined, then no precondition entry is added as it runs in all channels).
	 * @since 2.0.0
	 * @default null
	 */
	runIn?: Command.RunInTypes | CommandOptionsRunTypeEnum | readonly (Command.RunInTypes | CommandOptionsRunTypeEnum)[] | null;

	/**
	 * If {@link SapphireClient.typing} is true, this option will override it.
	 * Otherwise, this option has no effect - you may call {@link Channel#sendTyping}` in the run method if you want specific commands to display the typing status.
	 * @default true
	 */
	typing?: boolean;
}

export interface MessageCommandContext extends Record<PropertyKey, unknown> {
	/**
	 * The prefix used to run this command.
	 *
	 * This is a string for the mention and default prefix, and a RegExp for the `regexPrefix`.
	 */
	prefix: string | RegExp;
	/**
	 * The alias used to run this command.
	 */
	commandName: string;
	/**
	 * The matched prefix, this will always be the same as {@link MessageCommand.RunContext.prefix} if it was a string, otherwise it is
	 * the result of doing `prefix.exec(content)[0]`.
	 */
	commandPrefix: string;
}

export interface ChatInputCommandContext extends Record<PropertyKey, unknown> {
	/**
	 * The name of the command.
	 */
	commandName: string;
	/**
	 * The id of the command.
	 */
	commandId: string;
}

export interface ContextMenuCommandContext extends Record<PropertyKey, unknown> {
	/**
	 * The name of the command.
	 */
	commandName: string;
	/**
	 * The id of the command.
	 */
	commandId: string;
}

export interface AutocompleteCommandContext extends Record<PropertyKey, unknown> {
	/**
	 * The name of the command.
	 */
	commandName: string;
	/**
	 * The id of the command.
	 */
	commandId: string;
}

export interface CommandJSON extends AliasPieceJSON {
	description: string;
	detailedDescription: DetailedDescriptionCommand;
	category: string | null;
}

export namespace Command {
	export type Options = CommandOptions;
	export type JSON = CommandJSON;
	export type Context = AliasPiece.Context;
	export type RunInTypes = CommandOptionsRunType;
	export type ChatInputCommandInteraction<Cached extends import('discord.js').CacheType = import('discord.js').CacheType> =
		import('discord.js').ChatInputCommandInteraction<Cached>;
	export type ContextMenuCommandInteraction<Cached extends import('discord.js').CacheType = import('discord.js').CacheType> =
		import('discord.js').ContextMenuCommandInteraction<Cached>;
	export type AutocompleteInteraction<Cached extends import('discord.js').CacheType = import('discord.js').CacheType> =
		import('discord.js').AutocompleteInteraction<Cached>;
	export type Registry = ApplicationCommandRegistry;
}

export type DetailedDescriptionCommand = string | DetailedDescriptionCommandObject;

export interface DetailedDescriptionCommandObject extends NonNullObject {}<|MERGE_RESOLUTION|>--- conflicted
+++ resolved
@@ -299,13 +299,13 @@
 			}
 		}
 
-<<<<<<< HEAD
 		if (!updatedRegistry['apiCalls'].length) {
-=======
+			return;
+    }
+
 		// If the default behavior is set to bulk overwrite, handle it as such and return.
 		if (getDefaultBehaviorWhenNotIdentical() === RegisterBehavior.BulkOverwrite) {
 			await handleBulkOverwrite(store, this.container.client.application!.commands);
->>>>>>> b243bcd5
 			return;
 		}
 
