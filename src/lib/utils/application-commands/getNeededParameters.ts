import { container } from '@sapphire/pieces';
import type { ApplicationCommand, ApplicationCommandManager, Collection } from 'discord.js';

export async function getNeededRegistryParameters(guildIds: Set<string> = new Set()) {
	const { client } = container;

	const applicationCommands = client.application!.commands;
	const globalCommands = await applicationCommands.fetch({ withLocalizations: true });
	const guildCommands = await fetchGuildCommands(applicationCommands, guildIds);

	return {
		applicationCommands,
		globalCommands,
		guildCommands
	};
}

async function fetchGuildCommands(commands: ApplicationCommandManager, guildIds: Set<string>) {
	const map = new Map<string, Collection<string, ApplicationCommand>>();

<<<<<<< HEAD
	// TODO(vladfrangu): v3/v4 improve this with promise.all instead
	for (const [guildId, guild] of commands.client.guilds.cache.entries()) {
=======
	for (const guildId of guildIds) {
>>>>>>> ae89de22
		try {
			const guildCommands = await commands.fetch({ guildId, withLocalizations: true });
			map.set(guildId, guildCommands);
		} catch (err) {
			const { preventFailedToFetchLogForGuilds } = container.client.options;

			if (preventFailedToFetchLogForGuilds === true) continue;

			if (Array.isArray(preventFailedToFetchLogForGuilds) && !preventFailedToFetchLogForGuilds?.includes(guildId)) {
				const guild = container.client.guilds.resolve(guildId) ?? { name: 'Guild not in cache' };
				container.logger.warn(
					`ApplicationCommandRegistries: Failed to fetch guild commands for guild "${guild.name}" (${guildId}).`,
					'Make sure to authorize your application with the "applications.commands" scope in that guild.'
				);
			}
		}
	}

	return map;
}<|MERGE_RESOLUTION|>--- conflicted
+++ resolved
@@ -18,12 +18,7 @@
 async function fetchGuildCommands(commands: ApplicationCommandManager, guildIds: Set<string>) {
 	const map = new Map<string, Collection<string, ApplicationCommand>>();
 
-<<<<<<< HEAD
-	// TODO(vladfrangu): v3/v4 improve this with promise.all instead
-	for (const [guildId, guild] of commands.client.guilds.cache.entries()) {
-=======
 	for (const guildId of guildIds) {
->>>>>>> ae89de22
 		try {
 			const guildCommands = await commands.fetch({ guildId, withLocalizations: true });
 			map.set(guildId, guildCommands);
