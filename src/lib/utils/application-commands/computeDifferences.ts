import {
	APIApplicationCommandIntegerOption,
	APIApplicationCommandNumberOption,
	APIApplicationCommandOption,
	APIApplicationCommandOptionChoice,
	APIApplicationCommandStringOption,
	APIApplicationCommandSubcommandGroupOption,
	APIApplicationCommandSubcommandOption,
	ApplicationCommandOptionType,
	ApplicationCommandType,
	LocalizationMap,
	RESTPostAPIApplicationCommandsJSONBody,
	RESTPostAPIChatInputApplicationCommandsJSONBody,
	RESTPostAPIContextMenuApplicationCommandsJSONBody
} from 'discord-api-types/v10';
import type { InternalAPICall } from './ApplicationCommandRegistry';

const optionTypeToPrettyName = new Map([
	[ApplicationCommandOptionType.Subcommand, 'subcommand'],
	[ApplicationCommandOptionType.SubcommandGroup, 'subcommand group'],
	[ApplicationCommandOptionType.String, 'string option'],
	[ApplicationCommandOptionType.Integer, 'integer option'],
	[ApplicationCommandOptionType.Boolean, 'boolean option'],
	[ApplicationCommandOptionType.User, 'user option'],
	[ApplicationCommandOptionType.Channel, 'channel option'],
	[ApplicationCommandOptionType.Role, 'role option'],
	[ApplicationCommandOptionType.Mentionable, 'mentionable option'],
	[ApplicationCommandOptionType.Number, 'number option'],
	[ApplicationCommandOptionType.Attachment, 'attachment option']
]);

const contextMenuTypes = [ApplicationCommandType.Message, ApplicationCommandType.User];
const subcommandTypes = [ApplicationCommandOptionType.SubcommandGroup, ApplicationCommandOptionType.Subcommand];

type APIApplicationCommandSubcommandTypes = APIApplicationCommandSubcommandOption | APIApplicationCommandSubcommandGroupOption;
type APIApplicationCommandNumericTypes = APIApplicationCommandIntegerOption | APIApplicationCommandNumberOption;
type APIApplicationCommandChoosableAndAutocompletableTypes = APIApplicationCommandNumericTypes | APIApplicationCommandStringOption;

/**
 * @returns `true` if there are differences, `false` otherwise
 */
export function getCommandDifferencesFast(
	existingCommand: RESTPostAPIApplicationCommandsJSONBody,
	apiData: InternalAPICall['builtData'],
	guildCommand: boolean
) {
	for (const _ of getCommandDifferences(existingCommand, apiData, guildCommand)) {
		// Return immediately on first difference found (also means we skip all other checks)
		return true;
	}

	return false;
}

export function getCommandDifferences(
	existingCommand: RESTPostAPIApplicationCommandsJSONBody,
	apiData: InternalAPICall['builtData'],
	guildCommand: boolean
) {
	const differences: CommandDifference[] = [];

	if (existingCommand.type !== ApplicationCommandType.ChatInput && existingCommand.type) {
		// Check context menus
		if (contextMenuTypes.includes(existingCommand.type ?? ApplicationCommandType.ChatInput)) {
			const casted = apiData as RESTPostAPIContextMenuApplicationCommandsJSONBody;

			// Check name
			if (existingCommand.name !== casted.name) {
				differences.push({
					key: 'name',
					original: existingCommand.name,
					expected: casted.name
				});
			}

<<<<<<< HEAD
			// Check dmPermission
			if ((existingCommand.dm_permission ?? true) !== (casted.dm_permission ?? true)) {
=======
			// Check defaultPermissions
			// TODO(vladfrangu): This will be deprecated
			if ((existingCommand.default_permission ?? true) !== (casted.default_permission ?? true)) {
				differences.push({
					key: 'defaultPermission',
					original: String(existingCommand.default_permission ?? true),
					expected: String(casted.default_permission ?? true)
				});
			}

			// Check dmPermission only for non-guild commands
			if (!guildCommand && (existingCommand.dm_permission ?? true) !== (casted.dm_permission ?? true)) {
>>>>>>> ae89de22
				differences.push({
					key: 'dmPermission',
					original: String(existingCommand.dm_permission ?? true),
					expected: String(casted.dm_permission ?? true)
				});
			}

			// Check defaultMemberPermissions
			if (existingCommand.default_member_permissions !== casted.default_member_permissions) {
				differences.push({
					key: 'defaultMemberPermissions',
					original: String(existingCommand.default_member_permissions),
					expected: String(casted.default_member_permissions)
				});
			}

			// Check localized names
			const originalLocalizedNames = existingCommand.name_localizations;
			const expectedLocalizedNames = casted.name_localizations;

			if (!originalLocalizedNames && expectedLocalizedNames) {
				differences.push({
					key: 'nameLocalizations',
					original: 'no localized names',
					expected: 'localized names'
				});
			} else if (originalLocalizedNames && !expectedLocalizedNames) {
				differences.push({
					key: 'nameLocalizations',
					original: 'localized names',
					expected: 'no localized names'
				});
			} else if (originalLocalizedNames && expectedLocalizedNames) {
				differences.push(...reportLocalizationMapDifferences(originalLocalizedNames, expectedLocalizedNames, 'nameLocalizations'));
			}
		}

		return differences;
	}

	const casted = apiData as RESTPostAPIChatInputApplicationCommandsJSONBody;

	// Check name
	if (existingCommand.name.toLowerCase() !== casted.name.toLowerCase()) {
		differences.push({
			key: 'name',
			original: existingCommand.name,
			expected: casted.name
		});
	}

	// Check localized names
	const originalLocalizedNames = existingCommand.name_localizations;
	const expectedLocalizedNames = casted.name_localizations;

	if (!originalLocalizedNames && expectedLocalizedNames) {
		differences.push({
			key: 'nameLocalizations',
			original: 'no localized names',
			expected: 'localized names'
		});
	} else if (originalLocalizedNames && !expectedLocalizedNames) {
		differences.push({
			key: 'nameLocalizations',
			original: 'localized names',
			expected: 'no localized names'
		});
	} else if (originalLocalizedNames && expectedLocalizedNames) {
		differences.push(...reportLocalizationMapDifferences(originalLocalizedNames, expectedLocalizedNames, 'nameLocalizations'));
	}

	// Check dmPermission
	if (!guildCommand && (existingCommand.dm_permission ?? true) !== (casted.dm_permission ?? true)) {
		differences.push({
			key: 'dmPermission',
			original: String(existingCommand.dm_permission ?? true),
			expected: String(casted.dm_permission ?? true)
		});
	}

	// Check defaultMemberPermissions
	if (existingCommand.default_member_permissions !== casted.default_member_permissions) {
		differences.push({
			key: 'defaultMemberPermissions',
			original: String(existingCommand.default_member_permissions),
			expected: String(casted.default_member_permissions)
		});
	}

	// Check description
	if (existingCommand.description !== casted.description) {
		differences.push({
			key: 'description',
			original: existingCommand.description,
			expected: casted.description
		});
	}

	// Check localized descriptions
	const originalLocalizedDescriptions = existingCommand.description_localizations;
	const expectedLocalizedDescriptions = casted.description_localizations;

	if (!originalLocalizedDescriptions && expectedLocalizedDescriptions) {
		differences.push({
			key: 'descriptionLocalizations',
			original: 'no localized descriptions',
			expected: 'localized descriptions'
		});
	} else if (originalLocalizedDescriptions && !expectedLocalizedDescriptions) {
		differences.push({
			key: 'descriptionLocalizations',
			original: 'localized descriptions',
			expected: 'no localized descriptions'
		});
	} else if (originalLocalizedDescriptions && expectedLocalizedDescriptions) {
		differences.push(
			...reportLocalizationMapDifferences(originalLocalizedDescriptions, expectedLocalizedDescriptions, 'descriptionLocalizations')
		);
	}

	// 0. No existing options and now we have options
	if (!existingCommand.options?.length && casted.options?.length) {
		differences.push({
			key: 'options',
			original: 'no options present',
			expected: 'options present'
		});
	}
	// 1. Existing options and now we have no options
	else if (existingCommand.options?.length && !casted.options?.length) {
		differences.push({
			key: 'options',
			original: 'options present',
			expected: 'no options present'
		});
	}
	// 2. Iterate over each option if we have any and see what's different
	else if (casted.options?.length) {
		let index = 0;
		for (const option of casted.options) {
			const currentIndex = index++;
			const existingOption = existingCommand.options![currentIndex];
			differences.push(...reportOptionDifferences({ currentIndex, option, existingOption }));
		}

		// If we went through less options than we previously had, report that
		if (index < existingCommand.options!.length) {
			let option: APIApplicationCommandOption;
			while ((option = existingCommand.options![index]) !== undefined) {
				const expectedType =
					optionTypeToPrettyName.get(option.type) ?? `unknown (${option.type}); please contact Sapphire developers about this!`;

				differences.push({
					key: `existing command option at index ${index}`,
					expected: 'no option present',
					original: `${expectedType} with name ${option.name}`
				});

				index++;
			}
		}
	}

	return differences;
}

function* reportLocalizationMapDifferences(
	originalMap: LocalizationMap,
	expectedMap: LocalizationMap,
	mapName: string
): Generator<CommandDifference> {
	const originalLocalizations = new Map(Object.entries(originalMap));

	for (const [key, value] of Object.entries(expectedMap)) {
		const possiblyExistingEntry = originalLocalizations.get(key) as string | undefined;
		originalLocalizations.delete(key);

		const wasMissingBefore = typeof possiblyExistingEntry === 'undefined';
		const isResetNow = value === null;

		// Was missing before and now is present
		if (wasMissingBefore && !isResetNow) {
			yield {
				key: `${mapName}.${key}`,
				original: 'no localization present',
				expected: value
			};
		}
		// Was present before and now is reset
		else if (!wasMissingBefore && isResetNow) {
			yield {
				key: `${mapName}.${key}`,
				original: possiblyExistingEntry,
				expected: 'no localization present'
			};
		}
		// Not equal
		// eslint-disable-next-line no-negated-condition
		else if (possiblyExistingEntry !== value) {
			yield {
				key: `${mapName}.${key}`,
				original: String(possiblyExistingEntry),
				expected: String(value)
			};
		}
	}

	// Report any remaining localizations
	for (const [key, value] of originalLocalizations) {
		if (value) {
			yield {
				key: `${mapName}.${key}`,
				original: value,
				expected: 'no localization present'
			};
		}
	}
}

export interface CommandDifference {
	key: string;
	expected: string;
	original: string;
}

function* reportOptionDifferences({
	option,
	existingOption,
	currentIndex,
	keyPath = (index: number) => `options[${index}]`
}: {
	option: APIApplicationCommandOption;
	currentIndex: number;
	existingOption?: APIApplicationCommandOption;
	keyPath?: (index: number) => string;
}): Generator<CommandDifference> {
	const expectedType = optionTypeToPrettyName.get(option.type) ?? `unknown (${option.type}); please contact Sapphire developers about this!`;

	// If current option doesn't exist, report and return
	if (!existingOption) {
		yield {
			key: keyPath(currentIndex),
			expected: `${expectedType} with name ${option.name}`,
			original: 'no option present'
		};
		return;
	}

	// Check type
	if (existingOption.type !== option.type) {
		yield {
			key: `${keyPath(currentIndex)}.type`,
			original:
				optionTypeToPrettyName.get(existingOption.type) ?? `unknown (${existingOption.type}); please contact Sapphire developers about this!`,
			expected: expectedType
		};
	}

	// Check name
	if (existingOption.name !== option.name) {
		yield {
			key: `${keyPath(currentIndex)}.name`,
			original: existingOption.name,
			expected: option.name
		};
	}

	// Check localized names
	const originalLocalizedNames = existingOption.name_localizations;
	const expectedLocalizedNames = option.name_localizations;

	if (!originalLocalizedNames && expectedLocalizedNames) {
		yield {
			key: `${keyPath(currentIndex)}.nameLocalizations`,
			original: 'no localized names',
			expected: 'localized names'
		};
	} else if (originalLocalizedNames && !expectedLocalizedNames) {
		yield {
			key: `${keyPath(currentIndex)}.nameLocalizations`,
			original: 'localized names',
			expected: 'no localized names'
		};
	} else if (originalLocalizedNames && expectedLocalizedNames) {
		yield* reportLocalizationMapDifferences(originalLocalizedNames, expectedLocalizedNames, `${keyPath(currentIndex)}.nameLocalizations`);
	}

	// Check description
	if (existingOption.description !== option.description) {
		yield {
			key: `${keyPath(currentIndex)}.description`,
			original: existingOption.description,
			expected: option.description
		};
	}

	// Check localized descriptions
	const originalLocalizedDescriptions = existingOption.description_localizations;
	const expectedLocalizedDescriptions = option.description_localizations;

	if (!originalLocalizedDescriptions && expectedLocalizedDescriptions) {
		yield {
			key: `${keyPath(currentIndex)}.descriptionLocalizations`,
			original: 'no localized descriptions',
			expected: 'localized descriptions'
		};
	} else if (originalLocalizedDescriptions && !expectedLocalizedDescriptions) {
		yield {
			key: `${keyPath(currentIndex)}.descriptionLocalizations`,
			original: 'localized descriptions',
			expected: 'no localized descriptions'
		};
	} else if (originalLocalizedDescriptions && expectedLocalizedDescriptions) {
		yield* reportLocalizationMapDifferences(
			originalLocalizedDescriptions,
			expectedLocalizedDescriptions,
			`${keyPath(currentIndex)}.descriptionLocalizations`
		);
	}

	// Check required
	if ((existingOption.required ?? false) !== (option.required ?? false)) {
		yield {
			key: `${keyPath(currentIndex)}.required`,
			original: String(existingOption.required ?? false),
			expected: String(option.required ?? false)
		};
	}

	// Check for subcommands
	if (subcommandTypes.includes(existingOption.type) && subcommandTypes.includes(option.type)) {
		const castedExisting = existingOption as APIApplicationCommandSubcommandTypes;
		const castedExpected = option as APIApplicationCommandSubcommandTypes;

		if (
			castedExisting.type === ApplicationCommandOptionType.SubcommandGroup &&
			castedExpected.type === ApplicationCommandOptionType.SubcommandGroup
		) {
			// We know we have options in this case, because they are both groups
			for (const [subcommandIndex, subcommandOption] of castedExpected.options!.entries()) {
				yield* reportOptionDifferences({
					currentIndex: subcommandIndex,
					option: subcommandOption,
					existingOption: castedExisting.options?.[subcommandIndex],
					keyPath: (index) => `${keyPath(currentIndex)}.options[${index}]`
				});
			}
		} else if (
			castedExisting.type === ApplicationCommandOptionType.Subcommand &&
			castedExpected.type === ApplicationCommandOptionType.Subcommand
		) {
			// 0. No existing options and now we have options
			if (!castedExisting.options?.length && castedExpected.options?.length) {
				yield {
					key: `${keyPath(currentIndex)}.options`,
					expected: 'options present',
					original: 'no options present'
				};
			}
			// 1. Existing options and now we have no options
			else if (castedExisting.options?.length && !castedExpected.options?.length) {
				yield {
					key: `${keyPath(currentIndex)}.options`,
					expected: 'no options present',
					original: 'options present'
				};
			}
			// 2. Iterate over each option if we have any and see what's different
			else if (castedExpected.options?.length) {
				let processedIndex = 0;
				for (const subcommandOption of castedExpected.options) {
					const currentSubCommandOptionIndex = processedIndex++;
					const existingSubcommandOption = castedExisting.options![currentSubCommandOptionIndex];

					yield* reportOptionDifferences({
						currentIndex: currentSubCommandOptionIndex,
						option: subcommandOption,
						existingOption: existingSubcommandOption,
						keyPath: (index) => `${keyPath(currentIndex)}.options[${index}]`
					});
				}

				// If we went through less options than we previously had, report that
				if (processedIndex < castedExisting.options!.length) {
					let option: APIApplicationCommandOption;
					while ((option = castedExisting.options![processedIndex]) !== undefined) {
						const expectedType =
							optionTypeToPrettyName.get(option.type) ?? `unknown (${option.type}); please contact Sapphire developers about this!`;

						yield {
							key: `existing command option at path ${keyPath(currentIndex)}.options[${processedIndex}]`,
							expected: 'no option present',
							original: `${expectedType} with name ${option.name}`
						};

						processedIndex++;
					}
				}
			}
		}
	}

	if (hasMinMaxValueSupport(option)) {
		// Check min and max_value
		const existingCasted = existingOption as APIApplicationCommandNumericTypes;

		// 0. No min_value and now we have min_value
		if (existingCasted.min_value === undefined && option.min_value !== undefined) {
			yield {
				key: `${keyPath(currentIndex)}.min_value`,
				expected: 'min_value present',
				original: 'no min_value present'
			};
		}
		// 1. Have min_value and now we don't
		else if (existingCasted.min_value !== undefined && option.min_value === undefined) {
			yield {
				key: `${keyPath(currentIndex)}.min_value`,
				expected: 'no min_value present',
				original: 'min_value present'
			};
		}
		// 2. Equality check
		else if (existingCasted.min_value !== option.min_value) {
			yield {
				key: `${keyPath(currentIndex)}.min_value`,
				original: String(existingCasted.min_value),
				expected: String(option.min_value)
			};
		}

		// 0. No max_value and now we have max_value
		if (existingCasted.max_value === undefined && option.max_value !== undefined) {
			yield {
				key: `${keyPath(currentIndex)}.max_value`,
				expected: 'max_value present',
				original: 'no max_value present'
			};
		}
		// 1. Have max_value and now we don't
		else if (existingCasted.max_value !== undefined && option.max_value === undefined) {
			yield {
				key: `${keyPath(currentIndex)}.max_value`,
				expected: 'no max_value present',
				original: 'max_value present'
			};
		}
		// 2. Equality check
		else if (existingCasted.max_value !== option.max_value) {
			yield {
				key: `${keyPath(currentIndex)}.max_value`,
				original: String(existingCasted.max_value),
				expected: String(option.max_value)
			};
		}
	}

	if (hasChoicesAndAutocompleteSupport(option)) {
		const existingCasted = existingOption as APIApplicationCommandChoosableAndAutocompletableTypes;

		// 0. No autocomplete and now it should autocomplete
		if (!existingCasted.autocomplete && option.autocomplete) {
			yield {
				key: `${keyPath(currentIndex)}.autocomplete`,
				expected: 'autocomplete enabled',
				original: 'autocomplete disabled'
			};
		}
		// 1. Have autocomplete and now it shouldn't
		else if (existingCasted.autocomplete && !option.autocomplete) {
			yield {
				key: `${keyPath(currentIndex)}.autocomplete`,
				expected: 'autocomplete disabled',
				original: 'autocomplete enabled'
			};
		}

		if (!option.autocomplete && !existingCasted.autocomplete) {
			// 0. No choices and now we have choices
			if (!existingCasted.choices?.length && option.choices?.length) {
				yield {
					key: `${keyPath(currentIndex)}.choices`,
					expected: 'choices present',
					original: 'no choices present'
				};
			}
			// 1. Have choices and now we don't
			else if (existingCasted.choices?.length && !option.choices?.length) {
				yield {
					key: `${keyPath(currentIndex)}.choices`,
					expected: 'no choices present',
					original: 'choices present'
				};
			}
			// 2. Check every choice to see differences
			else if (option.choices?.length && existingCasted.choices?.length) {
				let index = 0;
				for (const choice of option.choices) {
					const currentChoiceIndex = index++;
					const existingChoice = existingCasted.choices[currentChoiceIndex];

					// If this choice never existed, return the difference
					if (existingChoice === undefined) {
						yield {
							key: `${keyPath(currentIndex)}.choices[${currentChoiceIndex}]`,
							original: 'no choice present',
							expected: 'choice present'
						};
					} else {
						if (choice.name !== existingChoice.name) {
							yield {
								key: `${keyPath(currentIndex)}.choices[${currentChoiceIndex}].name`,
								original: existingChoice.name,
								expected: choice.name
							};
						}

						// Check localized names
						const originalLocalizedNames = existingChoice.name_localizations;
						const expectedLocalizedNames = choice.name_localizations;

						if (!originalLocalizedNames && expectedLocalizedNames) {
							yield {
								key: `${keyPath(currentIndex)}.choices[${currentChoiceIndex}].nameLocalizations`,
								original: 'no localized names',
								expected: 'localized names'
							};
						} else if (originalLocalizedNames && !expectedLocalizedNames) {
							yield {
								key: `${keyPath(currentIndex)}.choices[${currentChoiceIndex}].nameLocalizations`,
								original: 'localized names',
								expected: 'no localized names'
							};
						} else if (originalLocalizedNames && expectedLocalizedNames) {
							yield* reportLocalizationMapDifferences(
								originalLocalizedNames,
								expectedLocalizedNames,
								`${keyPath(currentIndex)}.choices[${currentChoiceIndex}].nameLocalizations`
							);
						}

						if (choice.value !== existingChoice.value) {
							yield {
								key: `${keyPath(currentIndex)}.choices[${currentChoiceIndex}].value`,
								original: String(existingChoice.value),
								expected: String(choice.value)
							};
						}
					}
				}

				// If there are more choices than the expected ones, return the difference
				if (index < existingCasted.choices.length) {
					let choice: APIApplicationCommandOptionChoice;
					while ((choice = existingCasted.choices[index]) !== undefined) {
						yield {
							key: `existing choice at path ${keyPath(currentIndex)}.choices[${index}]`,
							expected: 'no choice present',
							original: `choice with name "${choice.name}" and value ${
								typeof choice.value === 'number' ? choice.value : `"${choice.value}"`
							} present`
						};

						index++;
					}
				}
			}
		}
	}

	if (hasMinMaxLengthSupport(option)) {
		// Check min and max_value
		const existingCasted = existingOption as APIApplicationCommandStringOption;

		// 0. No min_length and now we have min_length
		if (existingCasted.min_length === undefined && option.min_length !== undefined) {
			yield {
				key: `${keyPath(currentIndex)}.min_length`,
				expected: 'min_length present',
				original: 'no min_length present'
			};
		}
		// 1. Have min_length and now we don't
		else if (existingCasted.min_length !== undefined && option.min_length === undefined) {
			yield {
				key: `${keyPath(currentIndex)}.min_length`,
				expected: 'no min_length present',
				original: 'min_length present'
			};
		}
		// 2. Equality check
		else if (existingCasted.min_length !== option.min_length) {
			yield {
				key: `${keyPath(currentIndex)}.min_length`,
				original: String(existingCasted.min_length),
				expected: String(option.min_length)
			};
		}

		// 0. No max_length and now we have max_length
		if (existingCasted.max_length === undefined && option.max_length !== undefined) {
			yield {
				key: `${keyPath(currentIndex)}.max_length`,
				expected: 'max_length present',
				original: 'no max_length present'
			};
		}
		// 1. Have max_length and now we don't
		else if (existingCasted.max_length !== undefined && option.max_length === undefined) {
			yield {
				key: `${keyPath(currentIndex)}.max_length`,
				expected: 'no max_length present',
				original: 'max_length present'
			};
		}
		// 2. Equality check
		else if (existingCasted.max_length !== option.max_length) {
			yield {
				key: `${keyPath(currentIndex)}.max_length`,
				original: String(existingCasted.max_length),
				expected: String(option.max_length)
			};
		}
	}
}

function hasMinMaxValueSupport(option: APIApplicationCommandOption): option is APIApplicationCommandNumericTypes {
	return [ApplicationCommandOptionType.Integer, ApplicationCommandOptionType.Number].includes(option.type);
}

function hasChoicesAndAutocompleteSupport(option: APIApplicationCommandOption): option is APIApplicationCommandChoosableAndAutocompletableTypes {
	return [ApplicationCommandOptionType.Integer, ApplicationCommandOptionType.Number, ApplicationCommandOptionType.String].includes(option.type);
}

function hasMinMaxLengthSupport(option: APIApplicationCommandOption): option is APIApplicationCommandStringOption {
	return option.type === ApplicationCommandOptionType.String;
}<|MERGE_RESOLUTION|>--- conflicted
+++ resolved
@@ -73,10 +73,6 @@
 				});
 			}
 
-<<<<<<< HEAD
-			// Check dmPermission
-			if ((existingCommand.dm_permission ?? true) !== (casted.dm_permission ?? true)) {
-=======
 			// Check defaultPermissions
 			// TODO(vladfrangu): This will be deprecated
 			if ((existingCommand.default_permission ?? true) !== (casted.default_permission ?? true)) {
@@ -89,7 +85,6 @@
 
 			// Check dmPermission only for non-guild commands
 			if (!guildCommand && (existingCommand.dm_permission ?? true) !== (casted.dm_permission ?? true)) {
->>>>>>> ae89de22
 				differences.push({
 					key: 'dmPermission',
 					original: String(existingCommand.dm_permission ?? true),
