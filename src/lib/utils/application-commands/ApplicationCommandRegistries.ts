import { container } from '@sapphire/pieces';
import type { RESTPostAPIApplicationCommandsJSONBody } from 'discord-api-types/v10';
import type { ApplicationCommandManager } from 'discord.js';
import type { Command } from '../../structures/Command';
import type { CommandStore } from '../../structures/CommandStore';
import { RegisterBehavior } from '../../types/Enums';
import { Events } from '../../types/Events';
import { ApplicationCommandRegistry } from './ApplicationCommandRegistry';
import { emitRegistryError } from './emitRegistryError';
import { getNeededRegistryParameters } from './getNeededParameters';
import { bulkOverwriteDebug, bulkOverwriteError, bulkOverwriteInfo, bulkOverwriteWarn } from './registriesLog';

export let defaultBehaviorWhenNotIdentical = RegisterBehavior.Overwrite;

export const registries = new Map<string, ApplicationCommandRegistry>();

export const allGuildIdsToFetchCommandsFor = new Set<string>();

/**
 * Acquires a registry for a command by its name.
 * @param commandName The name of the command.
 * @returns The application command registry for the command
 */
export function acquire(commandName: string) {
	const existing = registries.get(commandName);
	if (existing) {
		return existing;
	}

	const newRegistry = new ApplicationCommandRegistry(commandName);
	registries.set(commandName, newRegistry);

	return newRegistry;
}

/**
 * Sets the default behavior when registered commands aren't identical to provided data.
 * @param behavior The default behavior to have. Set this to `null` to reset it to the default
 * of `RegisterBehavior.Overwrite`.
 */
export function setDefaultBehaviorWhenNotIdentical(behavior?: RegisterBehavior | null) {
	defaultBehaviorWhenNotIdentical = behavior ?? RegisterBehavior.Overwrite;
}

export function getDefaultBehaviorWhenNotIdentical() {
	return defaultBehaviorWhenNotIdentical;
}

export async function handleRegistryAPICalls() {
	const commandStore = container.stores.get('commands');

	for (const command of commandStore.values()) {
		if (command.registerApplicationCommands) {
			try {
				await command.registerApplicationCommands(command.applicationCommandRegistry);
			} catch (error) {
				emitRegistryError(error, command);
			}
		}
	}

	if (defaultBehaviorWhenNotIdentical === RegisterBehavior.BulkOverwrite) {
		await handleBulkOverwrite(commandStore, container.client.application!.commands);
		return;
	}

	const params = await getNeededRegistryParameters(allGuildIdsToFetchCommandsFor);

	await handleAppendOrUpdate(commandStore, params);
}

async function handleBulkOverwrite(commandStore: CommandStore, applicationCommands: ApplicationCommandManager) {
	// Map registries by guild, global, etc
	const foundGlobalCommands: BulkOverwriteData[] = [];
	const foundGuildCommands: Record<string, BulkOverwriteData[]> = {};

	// Collect all data
	for (const command of commandStore.values()) {
		const registry = command.applicationCommandRegistry;

		for (const call of registry['apiCalls']) {
			// Guild only cmd
			if (call.registerOptions.guildIds?.length) {
				for (const guildId of call.registerOptions.guildIds) {
					foundGuildCommands[guildId] ??= [];

					foundGuildCommands[guildId].push({ piece: command, data: call.builtData });
				}
				continue;
			}

			// Global command
			foundGlobalCommands.push({ piece: command, data: call.builtData });
		}
	}

	// Handle global commands
	try {
		bulkOverwriteDebug(`Overwriting global application commands, now at ${foundGlobalCommands.length} commands`);
		const result = await applicationCommands.set(foundGlobalCommands.map((x) => x.data));

		// Go through each registered command, find its piece and alias it
		for (const [id, globalCommand] of result.entries()) {
			const piece = foundGlobalCommands.find((x) => x.data.name === globalCommand.name)?.piece;

			if (piece) {
				const registry = piece.applicationCommandRegistry;

				registry.globalCommandId = id;
				registry.addChatInputCommandIds(id);

				// idHints are useless, and any manually added id or names could end up not being valid anymore if you use bulk overwrites
				// That said, this might be an issue, so we might need to do it like `handleAppendOrUpdate`
				commandStore.aliases.set(id, piece);
			} else {
				bulkOverwriteWarn(
					`Registered global command "${globalCommand.name}" (${id}) but failed to find the piece in the command store. This should not happen`
				);
			}
		}

		bulkOverwriteInfo(`Successfully overwrote global application commands. The application now has ${result.size} global commands`);
	} catch (error) {
		bulkOverwriteError(`Failed to overwrite global application commands`, error);
	}

	// Handle guild commands
	for (const [guildId, guildCommands] of Object.entries(foundGuildCommands)) {
		try {
			bulkOverwriteDebug(`Overwriting guild application commands for guild ${guildId}, now at ${guildCommands.length} commands`);
			const result = await applicationCommands.set(
				guildCommands.map((x) => x.data),
				guildId
			);

			// Go through each registered command, find its piece and alias it
			for (const [id, guildCommand] of result.entries()) {
				// I really hope nobody has a guild command with the same name as another command -.-
				// Not like they could anyways as Discord would throw an error for duplicate names
				// But yknow... If you're reading this and you did this... Why?
				const piece = guildCommands.find((x) => x.data.name === guildCommand.name)?.piece;

				if (piece) {
					const registry = piece.applicationCommandRegistry;
					registry.guildCommandIds.set(guildId, id);

					registry.addChatInputCommandIds(id);

					// idHints are useless, and any manually added ids or names could no longer be valid if you use bulk overwrites.
					// That said, this might be an issue, so we might need to do it like `handleAppendOrUpdate`
					commandStore.aliases.set(id, piece);
				} else {
					bulkOverwriteWarn(
						`Registered guild command "${guildCommand.name}" (${id}) but failed to find the piece in the command store. This should not happen`
					);
				}
			}

			bulkOverwriteInfo(
				`Successfully overwrote guild application commands for guild ${guildId}. The application now has ${result.size} guild commands for guild ${guildId}`
			);
		} catch (error) {
			bulkOverwriteError(`Failed to overwrite guild application commands for guild ${guildId}`, error);
		}
	}
}

async function handleAppendOrUpdate(
	commandStore: CommandStore,
	{ applicationCommands, globalCommands, guildCommands }: Awaited<ReturnType<typeof getNeededRegistryParameters>>
) {
	for (const registry of registries.values()) {
		// eslint-disable-next-line @typescript-eslint/dot-notation
		await registry['runAPICalls'](applicationCommands, globalCommands, guildCommands);

		const piece = registry.command;

		if (piece) {
			for (const nameOrId of piece.applicationCommandRegistry.chatInputCommands) {
				commandStore.aliases.set(nameOrId, piece);
			}

			for (const nameOrId of piece.applicationCommandRegistry.contextMenuCommands) {
				commandStore.aliases.set(nameOrId, piece);
			}
		}
	}
<<<<<<< HEAD

	container.client.emit(Events.ApplicationCommandRegistriesRegistered, registries);
=======
}

interface BulkOverwriteData {
	piece: Command;
	data: RESTPostAPIApplicationCommandsJSONBody;
>>>>>>> 9f0ef5ec
}<|MERGE_RESOLUTION|>--- conflicted
+++ resolved
@@ -185,14 +185,11 @@
 			}
 		}
 	}
-<<<<<<< HEAD
 
 	container.client.emit(Events.ApplicationCommandRegistriesRegistered, registries);
-=======
 }
 
 interface BulkOverwriteData {
 	piece: Command;
 	data: RESTPostAPIApplicationCommandsJSONBody;
->>>>>>> 9f0ef5ec
 }