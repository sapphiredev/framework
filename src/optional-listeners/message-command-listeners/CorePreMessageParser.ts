import { isDMChannel } from '@sapphire/discord.js-utilities';
import { Message, PermissionFlagsBits, PermissionsBitField } from 'discord.js';
import { Listener } from '../../lib/structures/Listener';
import { Events } from '../../lib/types/Events';

export class CoreListener extends Listener<typeof Events.PreMessageParsed> {
	private readonly requiredPermissions = new PermissionsBitField([PermissionFlagsBits.ViewChannel, PermissionFlagsBits.SendMessages]).freeze();

	public constructor(context: Listener.Context) {
		super(context, { event: Events.PreMessageParsed });
	}

	public async run(message: Message) {
		// If the bot cannot run the command due to lack of permissions, return.
		const canRun = await this.canRunInChannel(message);
		if (!canRun) return;

		let prefix: string | null | RegExp = null;
		const mentionPrefix = this.getMentionPrefix(message);
		const { client } = this.container;
		const { regexPrefix } = client.options;

		if (mentionPrefix) {
			if (message.content.length === mentionPrefix.length) {
				client.emit(Events.MentionPrefixOnly, message);
				return;
			}

			prefix = mentionPrefix;
		} else if (regexPrefix?.test(message.content)) {
			prefix = regexPrefix;
		} else {
			const prefixes = await client.fetchPrefix(message);
			const parsed = this.getPrefix(message.content, prefixes);
			if (parsed !== null) prefix = parsed;
		}

		if (prefix === null) client.emit(Events.NonPrefixedMessage, message);
		else client.emit(Events.PrefixedMessage, message, prefix);
	}

	private async canRunInChannel(message: Message): Promise<boolean> {
		if (isDMChannel(message.channel)) return true;

		const me = await message.guild?.members.fetchMe();
		if (!me) return false;

<<<<<<< HEAD
		return message.channel.permissionsFor(me).has(this.requiredPermissions, true);
=======
		const channel = message.channel as GuildBasedChannelTypes;
		const permissionsFor = channel.permissionsFor(me);
		if (!permissionsFor) return false;

		return permissionsFor.has(this.requiredPermissions, true);
>>>>>>> ae89de22
	}

	private getMentionPrefix(message: Message): string | null {
		if (this.container.client.disableMentionPrefix) return null;
		// If the content is shorter than 20 characters, or does not start with `<@` then skip early:
		if (message.content.length < 20 || !message.content.startsWith('<@')) return null;

		// Calculate the offset and the ID that is being provided
		const [offset, id] =
			message.content[2] === '&'
				? [3, message.guild?.roles.botRoleFor(this.container.client.id!)?.id]
				: [message.content[2] === '!' ? 3 : 2, this.container.client.id];

		if (!id) return null;

		const offsetWithId = offset + id.length;

		// If the mention doesn't end with `>`, skip early:
		if (message.content[offsetWithId] !== '>') return null;

		// Check whether or not the ID is the same as the managed role ID:
		const mentionId = message.content.substring(offset, offsetWithId);
		if (mentionId === id) return message.content.substring(0, offsetWithId + 1);

		return null;
	}

	private getPrefix(content: string, prefixes: readonly string[] | string | null): string | null {
		if (prefixes === null) return null;
		const { caseInsensitivePrefixes } = this.container.client.options;

		if (caseInsensitivePrefixes) content = content.toLowerCase();

		if (typeof prefixes === 'string') {
			return content.startsWith(caseInsensitivePrefixes ? prefixes.toLowerCase() : prefixes) ? prefixes : null;
		}

		return prefixes.find((prefix) => content.startsWith(caseInsensitivePrefixes ? prefix.toLowerCase() : prefix)) ?? null;
	}
}<|MERGE_RESOLUTION|>--- conflicted
+++ resolved
@@ -45,15 +45,11 @@
 		const me = await message.guild?.members.fetchMe();
 		if (!me) return false;
 
-<<<<<<< HEAD
-		return message.channel.permissionsFor(me).has(this.requiredPermissions, true);
-=======
 		const channel = message.channel as GuildBasedChannelTypes;
 		const permissionsFor = channel.permissionsFor(me);
 		if (!permissionsFor) return false;
 
 		return permissionsFor.has(this.requiredPermissions, true);
->>>>>>> ae89de22
 	}
 
 	private getMentionPrefix(message: Message): string | null {
