export {
	AliasPiece,
	AliasPieceOptions,
	AliasStore,
	container,
	LoaderError,
	MissingExportsError,
	Piece,
	PieceContext,
	PieceOptions,
	Store,
	StoreOptions
} from '@sapphire/pieces';
<<<<<<< HEAD
export * from './arguments';
=======
export type { Awaited } from '@sapphire/utilities';
>>>>>>> e7ce612b
export * from './lib/errors/ArgumentError';
export * from './lib/errors/Identifiers';
export * from './lib/errors/PreconditionError';
export * from './lib/errors/UserError';
export * from './lib/parsers/Args';
export * from './lib/parsers/Maybe';
export * from './lib/parsers/Result';
export * from './lib/plugins/Plugin';
export * from './lib/plugins/PluginManager';
export * from './lib/plugins/symbols';
export * from './lib/SapphireClient';
export * from './lib/structures/Argument';
export * from './lib/structures/ArgumentStore';
export * from './lib/structures/Command';
export * from './lib/structures/CommandStore';
export * from './lib/structures/Listener';
export * from './lib/structures/ListenerStore';
export * from './lib/structures/ExtendedArgument';
export * from './lib/structures/Precondition';
export * from './lib/structures/PreconditionStore';
export * from './lib/structures/StoreRegistry';
export * from './lib/types/Enums';
export * from './lib/types/Events';
export * from './lib/utils/logger/ILogger';
export * from './lib/utils/logger/Logger';
export * from './lib/utils/preconditions/conditions/IPreconditionCondition';
export * from './lib/utils/preconditions/conditions/PreconditionConditionAnd';
export * from './lib/utils/preconditions/conditions/PreconditionConditionOr';
export * from './lib/utils/preconditions/containers/PermissionsPrecondition';
export * from './lib/utils/preconditions/IPreconditionContainer';
export * from './lib/utils/preconditions/PreconditionContainerArray';
export * from './lib/utils/preconditions/PreconditionContainerSingle';

export const version = '[VI]{version}[/VI]';<|MERGE_RESOLUTION|>--- conflicted
+++ resolved
@@ -11,11 +11,8 @@
 	Store,
 	StoreOptions
 } from '@sapphire/pieces';
-<<<<<<< HEAD
+export type { Awaited } from '@sapphire/utilities';
 export * from './arguments';
-=======
-export type { Awaited } from '@sapphire/utilities';
->>>>>>> e7ce612b
 export * from './lib/errors/ArgumentError';
 export * from './lib/errors/Identifiers';
 export * from './lib/errors/PreconditionError';
